--- conflicted
+++ resolved
@@ -5,11 +5,7 @@
 * fix missing MQTT topic prefix with "--mqttint=..."
 * fix weird SSL connect errors
 * fix for /decode endpoint
-<<<<<<< HEAD
-* fix long updatecheck result string for Home Assistant MQTT integration
-=======
 * fix for Home Assistant MQTT discovery config to truncate long updatecheck string
->>>>>>> 458c8dfb
 
 ## Features
 * add timeout check to arbitration
@@ -17,11 +13,7 @@
 * add "isreverse" to /datatype endpoint
 * add high speed serial mode to enhanced protocol
 * add support for flashing via network to ebuspicloader
-<<<<<<< HEAD
-* add allow using "--mqttvar=" multiple times
-=======
 * add allow using "--mqttvar=..." multiple times to ease overriding integration settings
->>>>>>> 458c8dfb
 
 
 # 22.2 (2022-02-27)
